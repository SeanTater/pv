--- conflicted
+++ resolved
@@ -25,56 +25,6 @@
 | Feature | Standard pv | Status |
 |---------|-------------|--------|
 | **Core Display** |
-<<<<<<< HEAD
-| Progress bar (`-p`) | ✅ | ✅ | ✅ Implemented |
-| Timer (`-t`) | ✅ | ✅ | ✅ Implemented |
-| ETA (`-e`) | ✅ | ✅ | ✅ Implemented |
-| Finish ETA (`-I`) | ✅ | ✅ | ✅ Implemented |
-| Rate counter (`-r`) | ✅ | ✅ | ✅ Implemented |
-| Average rate (`-a`) | ✅ | ✅ | ✅ Implemented |
-| Byte counter (`-b`) | ✅ | ✅ | ✅ Implemented |
-| Line mode (`-l`) | ✅ | ✅ | ✅ Implemented |
-| Null termination (`-0`) | ✅ | ✅ | ✅ Implemented |
-| Size specification (`-s`) | ✅ | ✅ | ✅ Implemented |
-| Width control (`-w`) | ✅ | ✅ | ✅ Implemented |
-| Name prefix (`-N`) | ✅ | ✅ | ✅ Implemented |
-| Update interval (`-i`) | ✅ | ✅ | ✅ Implemented |
-| Skip input errors (`-E`) | ✅ | ✅ | ✅ Implemented |
-| **Missing Core Features** |
-| Buffer percentage (`-T`) | ✅ | ❌ | 🔴 **Not Implemented** |
-| Last written bytes (`-A`) | ✅ | ❌ | 🔴 **Not Implemented** |
-| Custom format (`-F`) | ✅ | ✅ | ✅ Implemented |
-| Numeric output (`-n`) | ✅ | ✅ | ✅ Implemented |
-| Quiet mode (`-q`) | ✅ | ❌ | 🔴 **Not Implemented** |
-| **Missing Display Options** |
-| Bits instead of bytes (`-8`) | ✅ | ❌ | 🔴 **Not Implemented** |
-| SI units (`-k`) | ✅ | ❌ | 🔴 **Not Implemented** |
-| Wait for first byte (`-W`) | ✅ | ❌ | 🔴 **Not Implemented** |
-| Delay start (`-D`) | ✅ | ❌ | 🔴 **Not Implemented** |
-| Gauge mode (`-g`) | ✅ | ❌ | 🔴 **Not Implemented** |
-| Average rate window (`-m`) | ✅ | ❌ | 🔴 **Not Implemented** |
-| Bar style (`-u`) | ✅ | ❌ | 🔴 **Not Implemented** |
-| Extra display (`-x`) | ✅ | ❌ | 🔴 **Not Implemented** |
-| Transfer stats (`-v`) | ✅ | ❌ | 🔴 **Not Implemented** |
-| Force output (`-f`) | ✅ | ❌ | 🔴 **Not Implemented** |
-| Cursor positioning (`-c`) | ✅ | ❌ | 🔴 **Not Implemented** |
-| **Missing Data Transfer Features** |
-| Output to file (`-o`) | ✅ | ❌ | 🔴 **Not Implemented** |
-| Rate limiting (`-L`) | ✅ | ✅ | ✅ Implemented |
-| Buffer size control (`-B`) | ✅ | ❌ | 🔴 **Not Implemented** |
-| No splice (`-C`) | ✅ | ❌ | 🔴 **Not Implemented** |
-| Skip output errors (`-O`) | ✅ | ✅ | ✅ Implemented |
-| Error skip blocks (`-Z`) | ✅ | ❌ | 🔴 **Not Implemented** |
-| Stop at size (`-S`) | ✅ | ❌ | 🔴 **Not Implemented** |
-| Sync writes (`-Y`) | ✅ | ❌ | 🔴 **Not Implemented** |
-| Direct I/O (`-K`) | ✅ | ❌ | 🔴 **Not Implemented** |
-| Discard output (`-X`) | ✅ | ❌ | 🔴 **Not Implemented** |
-| Store and forward (`-U`) | ✅ | ❌ | 🔴 **Not Implemented** |
-| **Missing Advanced Features** |
-| Watch file descriptor (`-d`) | ✅ | ❌ | 🔴 **Not Implemented** |
-| Remote control (`-R`) | ✅ | ❌ | 🔴 **Not Implemented** |
-| PID file (`-P`) | ✅ | ❌ | 🔴 **Not Implemented** |
-=======
 | Progress bar (`-p`) | ✅ | ✅ Implemented |
 | Timer (`-t`) | ✅ | ✅ Implemented |
 | ETA (`-e`) | ✅ | ✅ Implemented |
@@ -109,7 +59,7 @@
 | Cursor positioning (`-c`) | ✅ | 🔴 Not Implemented |
 | **Data Transfer Features** |
 | Output to file (`-o`) | ✅ | 🔴 Not Implemented |
-| Rate limiting (`-L`) | ✅ | 🔴 Not Implemented |
+| Rate limiting (`-L`) | ✅ | ✅ Implemented |
 | Buffer size control (`-B`) | ✅ | 🔴 Not Implemented |
 | No splice (`-C`) | ✅ | 🔴 Not Implemented |
 | Skip output errors (`-O`) | ✅ | ✅ Implemented |
@@ -123,7 +73,6 @@
 | Watch file descriptor (`-d`) | ✅ | 🔴 Not Implemented |
 | Remote control (`-R`) | ✅ | 🔴 Not Implemented |
 | PID file (`-P`) | ✅ | 🔴 Not Implemented |
->>>>>>> 3e77352f
 
 ### Implementation Priority
 
